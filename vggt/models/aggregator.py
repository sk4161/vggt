--- conflicted
+++ resolved
@@ -181,29 +181,19 @@
             if hasattr(self.patch_embed, "mask_token"):
                 self.patch_embed.mask_token.requires_grad_(False)
 
-<<<<<<< HEAD
-    def forward(self, images: torch.Tensor, attention_masks: torch.Tensor = None) -> Tuple[List[torch.Tensor], int]:
-=======
     def forward(
         self,
         images: torch.Tensor,
         attention_masks: Optional[torch.Tensor] = None,
     ) -> Tuple[List[torch.Tensor], int]:
->>>>>>> 35fc6460
         """
         Args:
             images (torch.Tensor): Input images with shape [B, S, 3, H, W], in range [0, 1].
                 B: batch size, S: sequence length, 3: RGB channels, H: height, W: width
-<<<<<<< HEAD
-            attention_masks (torch.Tensor, optional): Attention masks with shape [B, S, 1, H, W].
-                Masks indicate which regions should be masked in attention computation.
-                1.0 = visible, 0.0 = masked. Default: None
-=======
             attention_masks (torch.Tensor, optional): Boolean masks indicating which patch tokens should
                 be treated as occluded. Shape [B, S, P] where P = (H / patch_size) * (W / patch_size).
                 True values mark occluded patches that will be replaced by the learned mask token when
                 supported, or zeroed out otherwise.
->>>>>>> 35fc6460
 
         Returns:
             (list[torch.Tensor], int):
