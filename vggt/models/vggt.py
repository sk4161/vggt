# Copyright (c) Meta Platforms, Inc. and affiliates.
# All rights reserved.
#
# This source code is licensed under the license found in the
# LICENSE file in the root directory of this source tree.

from typing import Optional

import torch
import torch.nn as nn
from huggingface_hub import PyTorchModelHubMixin  # used for model hub

from vggt.models.aggregator import Aggregator
from vggt.heads.camera_head import CameraHead
from vggt.heads.dpt_head import DPTHead
from vggt.heads.track_head import TrackHead


class VGGT(nn.Module, PyTorchModelHubMixin):
    def __init__(self, img_size=518, patch_size=14, embed_dim=1024,
                 enable_camera=True, enable_point=True, enable_depth=True, enable_track=True):
        super().__init__()

        self.aggregator = Aggregator(img_size=img_size, patch_size=patch_size, embed_dim=embed_dim)

        self.camera_head = CameraHead(dim_in=2 * embed_dim) if enable_camera else None
        self.point_head = DPTHead(dim_in=2 * embed_dim, output_dim=4, activation="inv_log", conf_activation="expp1") if enable_point else None
        self.depth_head = DPTHead(dim_in=2 * embed_dim, output_dim=2, activation="exp", conf_activation="expp1") if enable_depth else None
        self.track_head = TrackHead(dim_in=2 * embed_dim, patch_size=patch_size) if enable_track else None

<<<<<<< HEAD
    def forward(self, images: torch.Tensor, query_points: torch.Tensor = None, attention_masks: torch.Tensor = None):
=======
    def forward(
        self,
        images: torch.Tensor,
        query_points: torch.Tensor = None,
        attention_masks: Optional[torch.Tensor] = None,
    ):
>>>>>>> 35fc6460
        """
        Forward pass of the VGGT model.

        Args:
            images (torch.Tensor): Input images with shape [S, 3, H, W] or [B, S, 3, H, W], in range [0, 1].
                B: batch size, S: sequence length, 3: RGB channels, H: height, W: width
            query_points (torch.Tensor, optional): Query points for tracking, in pixel coordinates.
                Shape: [N, 2] or [B, N, 2], where N is the number of query points.
                Default: None
<<<<<<< HEAD
            attention_masks (torch.Tensor, optional): Attention masks with shape [S, 1, H, W] or [B, S, 1, H, W].
                Masks indicate which regions should be masked in attention computation.
                1.0 = visible, 0.0 = masked. Default: None
=======
            attention_masks (torch.Tensor, optional): Boolean masks of shape [S, P], [B, S, P] or
                [B * S, P] indicating occluded patch tokens (True = occluded). The tensor is reshaped
                internally to match the batch and sequence dimensions.
>>>>>>> 35fc6460

        Returns:
            dict: A dictionary containing the following predictions:
                - pose_enc (torch.Tensor): Camera pose encoding with shape [B, S, 9] (from the last iteration)
                - depth (torch.Tensor): Predicted depth maps with shape [B, S, H, W, 1]
                - depth_conf (torch.Tensor): Confidence scores for depth predictions with shape [B, S, H, W]
                - world_points (torch.Tensor): 3D world coordinates for each pixel with shape [B, S, H, W, 3]
                - world_points_conf (torch.Tensor): Confidence scores for world points with shape [B, S, H, W]
                - images (torch.Tensor): Original input images, preserved for visualization

                If query_points is provided, also includes:
                - track (torch.Tensor): Point tracks with shape [B, S, N, 2] (from the last iteration), in pixel coordinates
                - vis (torch.Tensor): Visibility scores for tracked points with shape [B, S, N]
                - conf (torch.Tensor): Confidence scores for tracked points with shape [B, S, N]
        """        
        # If without batch dimension, add it
        if len(images.shape) == 4:
            images = images.unsqueeze(0)
            if attention_masks is not None and len(attention_masks.shape) == 1:
                attention_masks = attention_masks.unsqueeze(0)
            
        if query_points is not None and len(query_points.shape) == 2:
            query_points = query_points.unsqueeze(0)

<<<<<<< HEAD
=======
        if attention_masks is not None:
            B, S = images.shape[0], images.shape[1]
            if attention_masks.dim() == 1:
                raise ValueError("attention_masks must have at least two dimensions.")

            if attention_masks.dim() == 2:
                if attention_masks.shape[0] == S:
                    attention_masks = attention_masks.unsqueeze(0)
                elif attention_masks.shape[0] == B * S:
                    attention_masks = attention_masks.view(B, S, -1)
                else:
                    raise ValueError(
                        f"attention_masks with shape {attention_masks.shape} is incompatible with images of shape {images.shape}."
                    )
            elif attention_masks.dim() == 3:
                if attention_masks.shape[0] == B and attention_masks.shape[1] == S:
                    pass  # already in desired shape
                elif B == 1 and attention_masks.shape[0] == S:
                    attention_masks = attention_masks.unsqueeze(0)
                elif attention_masks.shape[0] == B * S and attention_masks.shape[1] == 1:
                    attention_masks = attention_masks.view(B, S, -1)
                else:
                    raise ValueError(
                        f"attention_masks with shape {attention_masks.shape} is incompatible with images of shape {images.shape}."
                    )
            else:
                raise ValueError(
                    f"attention_masks with shape {attention_masks.shape} is incompatible with images of shape {images.shape}."
                )

            if attention_masks.shape[0] != B or attention_masks.shape[1] != S:
                raise ValueError(
                    f"attention_masks must align with batch and sequence dimensions ({B}, {S}); got {attention_masks.shape[:2]}."
                )

            attention_masks = attention_masks.to(device=images.device, dtype=torch.bool)

>>>>>>> 35fc6460
        aggregated_tokens_list, patch_start_idx = self.aggregator(images, attention_masks=attention_masks)

        predictions = {}

        with torch.cuda.amp.autocast(enabled=False):
            if self.camera_head is not None:
                pose_enc_list = self.camera_head(aggregated_tokens_list)
                predictions["pose_enc"] = pose_enc_list[-1]  # pose encoding of the last iteration
                predictions["pose_enc_list"] = pose_enc_list
                
            if self.depth_head is not None:
                depth, depth_conf = self.depth_head(
                    aggregated_tokens_list, images=images, patch_start_idx=patch_start_idx
                )
                predictions["depth"] = depth
                predictions["depth_conf"] = depth_conf

            if self.point_head is not None:
                pts3d, pts3d_conf = self.point_head(
                    aggregated_tokens_list, images=images, patch_start_idx=patch_start_idx
                )
                predictions["world_points"] = pts3d
                predictions["world_points_conf"] = pts3d_conf

        if self.track_head is not None and query_points is not None:
            track_list, vis, conf = self.track_head(
                aggregated_tokens_list, images=images, patch_start_idx=patch_start_idx, query_points=query_points
            )
            predictions["track"] = track_list[-1]  # track of the last iteration
            predictions["vis"] = vis
            predictions["conf"] = conf

        if not self.training:
            predictions["images"] = images  # store the images for visualization during inference

        return predictions<|MERGE_RESOLUTION|>--- conflicted
+++ resolved
@@ -28,16 +28,12 @@
         self.depth_head = DPTHead(dim_in=2 * embed_dim, output_dim=2, activation="exp", conf_activation="expp1") if enable_depth else None
         self.track_head = TrackHead(dim_in=2 * embed_dim, patch_size=patch_size) if enable_track else None
 
-<<<<<<< HEAD
-    def forward(self, images: torch.Tensor, query_points: torch.Tensor = None, attention_masks: torch.Tensor = None):
-=======
     def forward(
         self,
         images: torch.Tensor,
         query_points: torch.Tensor = None,
         attention_masks: Optional[torch.Tensor] = None,
     ):
->>>>>>> 35fc6460
         """
         Forward pass of the VGGT model.
 
@@ -47,15 +43,9 @@
             query_points (torch.Tensor, optional): Query points for tracking, in pixel coordinates.
                 Shape: [N, 2] or [B, N, 2], where N is the number of query points.
                 Default: None
-<<<<<<< HEAD
-            attention_masks (torch.Tensor, optional): Attention masks with shape [S, 1, H, W] or [B, S, 1, H, W].
-                Masks indicate which regions should be masked in attention computation.
-                1.0 = visible, 0.0 = masked. Default: None
-=======
             attention_masks (torch.Tensor, optional): Boolean masks of shape [S, P], [B, S, P] or
                 [B * S, P] indicating occluded patch tokens (True = occluded). The tensor is reshaped
                 internally to match the batch and sequence dimensions.
->>>>>>> 35fc6460
 
         Returns:
             dict: A dictionary containing the following predictions:
@@ -80,8 +70,6 @@
         if query_points is not None and len(query_points.shape) == 2:
             query_points = query_points.unsqueeze(0)
 
-<<<<<<< HEAD
-=======
         if attention_masks is not None:
             B, S = images.shape[0], images.shape[1]
             if attention_masks.dim() == 1:
@@ -119,7 +107,6 @@
 
             attention_masks = attention_masks.to(device=images.device, dtype=torch.bool)
 
->>>>>>> 35fc6460
         aggregated_tokens_list, patch_start_idx = self.aggregator(images, attention_masks=attention_masks)
 
         predictions = {}
